--- conflicted
+++ resolved
@@ -21,17 +21,12 @@
 	$(MAKE) build
 
 rate-limit-tests:
-	$(MAKE) build
-<<<<<<< HEAD
-	$(PY_DIR)/nosetests $(CURDIR)/test/zato/cy/simpleio_/test_simple_io_conf.py -s
-=======
 	$(PY_DIR)/nosetests $(CURDIR)/test/zato/cy/rate_limit/*.py -s
 
 simpleio-tests:
-	$(MAKE) build
 	$(PY_DIR)/nosetests $(CURDIR)/test/zato/cy/simpleio_/*.py -s
 
 run-tests:
 	# No tests to run for now
-	echo
->>>>>>> 6a5a110b
+	$(MAKE) build
+	echo