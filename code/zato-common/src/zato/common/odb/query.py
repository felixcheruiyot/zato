--- conflicted
+++ resolved
@@ -21,15 +21,9 @@
      URL_PARAMS_PRIORITY
 from zato.common.odb.model import ChannelAMQP, ChannelWMQ, ChannelZMQ, Cluster, ConnDefAMQP, ConnDefWMQ, CronStyleJob, \
      DeliveryDefinitionBase, DeliveryDefinitionOutconnWMQ, Delivery, DeliveryHistory, DeliveryPayload, ElemPath, HTTPBasicAuth, \
-<<<<<<< HEAD
-     HTTPSOAP, HTTSOAPAudit, IntervalBasedJob, Job, MsgNamespace, NTLM, OAuth, OpenStackSwift, OutgoingAMQP, OutgoingFTP,\
-     OutgoingWMQ, OutgoingZMQ, SecurityBase, Service, SQLConnectionPool, TechnicalAccount, XPath, WSSDefinition
-=======
-     HTTPSOAP, HTTSOAPAudit, IntervalBasedJob, Job, MsgNamespace, NTLM, OAuth, OutgoingAMQP, OutgoingFTP, OutgoingWMQ, OutgoingZMQ, \
-     PubSubConsumer, PubSubProducer, PubSubTopic, SecurityBase, Service, SQLConnectionPool, TechnicalAccount, XPath,\
-     WSSDefinition
-
->>>>>>> 82c1d874
+     HTTPSOAP, HTTSOAPAudit, IntervalBasedJob, Job, MsgNamespace, NTLM, OAuth, OpenStackSwift, OutgoingAMQP, OutgoingFTP, \
+     OutgoingWMQ, OutgoingZMQ, PubSubConsumer, PubSubProducer, PubSubTopic, SecurityBase, Service, SQLConnectionPool, \
+     TechnicalAccount, XPath, WSSDefinition
 
 logger = logging.getLogger(__name__)
 
@@ -704,7 +698,6 @@
 
 # ################################################################################################################################
 
-<<<<<<< HEAD
 def _cloud_openstack_swift(session, cluster_id):
     return session.query(OpenStackSwift).\
         filter(Cluster.id==cluster_id).\
@@ -722,7 +715,9 @@
     """ OpenStack Swift connections.
     """
     return _cloud_openstack_swift(session, cluster_id)
-=======
+
+# ################################################################################################################################
+
 def _pubsub_topic(session, cluster_id):
     return session.query(PubSubTopic.id, PubSubTopic.name, PubSubTopic.is_active, PubSubTopic.max_depth).\
         filter(Cluster.id==PubSubTopic.cluster_id).\
@@ -798,6 +793,5 @@
     """ All pub/sub consumers.
     """
     return _pubsub_consumer(session, cluster_id, topic_name)
->>>>>>> 82c1d874
 
 # ################################################################################################################################