
# Python version to use needs to be provided by our caller
PY_BINARY=$1
INSTALL_PYTHON=${2:-y}
echo "*** Zato RHEL/CentOS installation using $PY_BINARY ***"

<<<<<<< HEAD
if ! [ -x "$(command -v lsb_release)" ]; then
  sudo yum install -y redhat-lsb-core
fi
if [[ -n "$(lsb_release -r|grep '\s8.')" ]]; then
    sudo yum -y install \
        bzip2 bzip2-devel curl cyrus-sasl-devel gcc-c++ git haproxy \
        keyutils-libs-devel libev libev-devel libevent-devel libffi libffi-devel \
        libxml2-devel libxslt-devel openldap-devel openssl \
        openssl-devel patch postgresql-devel python-devel suitesparse swig uuid \
        wget
else
    PYTHON_VER="2.7.15"
    PYTHON_URL="https://zato.io/support/python27/python27.tar.bz2"
    PYTHON_PREFIX="/opt/zato/python/$PYTHON_VER"
    PATH="$PYTHON_PREFIX/bin:$PATH"

    sudo yum -y install \
        bzip2 bzip2-devel curl cyrus-sasl-devel gcc-c++ git haproxy \
        keyutils-libs-devel libev libev-devel libevent-devel libffi libffi-devel \
        libxml2-devel libxslt-devel libyaml-devel openldap-devel openssl \
        openssl-devel patch postgresql-devel python-devel suitesparse swig uuid \
        uuid-devel wget

    if ! [ "$(type -p $PY_BINARY)" ]
    then
        # CentOS 6.x requires python2.7 build.
        curl "$PYTHON_URL" | tac | tac | sudo tar -C / -jx
    fi
=======
INSTALL_CMD="yum"

if [ "$(type -p dnf)" ]
then
    INSTALL_CMD="dnf"
    sudo ${INSTALL_CMD} update -y

    if [ ! "$(type -p lsb_release)" ]
    then
        sudo ${INSTALL_CMD} install -y redhat-lsb-core
    fi
fi

if [[ "$INSTALL_PYTHON" == "y" ]]; then
    PYTHON_DEPENDENCIES="python3-devel"
fi

if [[ "$(lsb_release -sir)" =~ '^CentOS.8\.' ]]
then
    [[ "$INSTALL_PYTHON" == "y" ]] && sudo ${INSTALL_CMD} install -y python3
    sudo ${INSTALL_CMD} -y groupinstall development
    sudo ${INSTALL_CMD} install -y 'dnf-command(config-manager)'
    sudo ${INSTALL_CMD} config-manager --set-enabled PowerTools
>>>>>>> 94612e91
fi


sudo ${INSTALL_CMD} install -y \
    bzip2 bzip2-devel curl cyrus-sasl-devel gcc-c++ git haproxy \
    keyutils-libs-devel libev libev-devel libevent-devel libffi libffi-devel \
    libxml2-devel libxslt-devel libyaml-devel openldap-devel openssl \
    openssl-devel patch postgresql-devel suitesparse swig uuid \
    uuid-devel wget ${PYTHON_DEPENDENCIES}

$PY_BINARY -m venv .

source ./bin/activate
./bin/python -m pip install -U setuptools pip

source ./_postinstall.sh $PY_BINARY

<|MERGE_RESOLUTION|>--- conflicted
+++ resolved
@@ -4,36 +4,6 @@
 INSTALL_PYTHON=${2:-y}
 echo "*** Zato RHEL/CentOS installation using $PY_BINARY ***"
 
-<<<<<<< HEAD
-if ! [ -x "$(command -v lsb_release)" ]; then
-  sudo yum install -y redhat-lsb-core
-fi
-if [[ -n "$(lsb_release -r|grep '\s8.')" ]]; then
-    sudo yum -y install \
-        bzip2 bzip2-devel curl cyrus-sasl-devel gcc-c++ git haproxy \
-        keyutils-libs-devel libev libev-devel libevent-devel libffi libffi-devel \
-        libxml2-devel libxslt-devel openldap-devel openssl \
-        openssl-devel patch postgresql-devel python-devel suitesparse swig uuid \
-        wget
-else
-    PYTHON_VER="2.7.15"
-    PYTHON_URL="https://zato.io/support/python27/python27.tar.bz2"
-    PYTHON_PREFIX="/opt/zato/python/$PYTHON_VER"
-    PATH="$PYTHON_PREFIX/bin:$PATH"
-
-    sudo yum -y install \
-        bzip2 bzip2-devel curl cyrus-sasl-devel gcc-c++ git haproxy \
-        keyutils-libs-devel libev libev-devel libevent-devel libffi libffi-devel \
-        libxml2-devel libxslt-devel libyaml-devel openldap-devel openssl \
-        openssl-devel patch postgresql-devel python-devel suitesparse swig uuid \
-        uuid-devel wget
-
-    if ! [ "$(type -p $PY_BINARY)" ]
-    then
-        # CentOS 6.x requires python2.7 build.
-        curl "$PYTHON_URL" | tac | tac | sudo tar -C / -jx
-    fi
-=======
 INSTALL_CMD="yum"
 
 if [ "$(type -p dnf)" ]
@@ -57,7 +27,6 @@
     sudo ${INSTALL_CMD} -y groupinstall development
     sudo ${INSTALL_CMD} install -y 'dnf-command(config-manager)'
     sudo ${INSTALL_CMD} config-manager --set-enabled PowerTools
->>>>>>> 94612e91
 fi
 
 
