--- conflicted
+++ resolved
@@ -78,13 +78,9 @@
 
         return info
 
-<<<<<<< HEAD
-class _BaseGet:
-=======
 class _BaseGet(AdminService):
     """ Base class for services returning information about HTTP/SOAP objects.
     """
->>>>>>> f5455d27
     class SimpleIO:
         output_required = ('id', 'name', 'is_active', 'is_internal', 'url_path')
         output_optional = ('service_id', 'service_name', 'security_id', 'security_name', 'sec_type',
@@ -97,11 +93,7 @@
     """
     _filter_by = HTTPSOAP.name,
 
-<<<<<<< HEAD
     class SimpleIO(GetListAdminSIO, _BaseGet.SimpleIO):
-=======
-    class SimpleIO(_BaseGet.SimpleIO, GetListAdminSIO):
->>>>>>> f5455d27
         request_elem = 'zato_http_soap_get_list_request'
         response_elem = 'zato_http_soap_get_list_response'
         input_required = ('cluster_id',)
