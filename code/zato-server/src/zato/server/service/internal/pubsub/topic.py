--- conflicted
+++ resolved
@@ -114,11 +114,7 @@
     # type: (Service, Bunch, PubSubTopic, Bunch)
 
     if not input.get('hook_service_name'):
-<<<<<<< HEAD
-        if input.hook_service_id:
-=======
         if input.get('hook_service_id'):
->>>>>>> ea7c09dd
             hook_service_name = self.server.service_store.get_service_name_by_id(input.hook_service_id)
             input.hook_service_name = hook_service_name
 
